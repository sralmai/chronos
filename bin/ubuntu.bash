--- conflicted
+++ resolved
@@ -107,11 +107,7 @@
         chronos /path/to/config
 USAGE
 else
-<<<<<<< HEAD
-  java -cp '$prefix'/chronos/target/chronos*.jar com.airbnb.scheduler.Main
-=======
   java -cp '$prefix'/chronos/target/chronos*.jar com.airbnb.scheduler.Main"
->>>>>>> 6b36d689
 fi
 EOF
 chmod a+rx "$prefix"/bin/chronos
