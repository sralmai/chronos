#!/bin/bash
#
# This is a sample script for starting chronos. If you deploy the service you may want to build custom
# runit, monit or upstart scripts.
<<<<<<< HEAD
CHRONOS_HOME=$(dirname $0)/..
=======
CHRONOS_HOME="$( cd "$( dirname "${BASH_SOURCE[0]}" )" && cd .. && pwd )"

echo $CHRONOS_HOME
>>>>>>> 29bcccd1

# This setup assumes you started with the mesos source and installed the binaries into
# the ./build directory of the mesos source. Modify this as needed.

# TODO(FL): ensure this script runs on *nix as well.
# TODO(FL): clean-up!
echo "This script is setup to run on MacOSX right now. Modify it to run on other systems."
default_mesos_home=/usr/local/mesos
MESOS_HOME=${1:-$default_mesos_home}
echo "MESOS_HOME is set to: $MESOS_HOME"
pushd $MESOS_HOME
libmesos_file=$(find . -name "libmesos.dylib" | head -n1)
build_env=$(find . -name "mesos-build-env.sh" | head -n1)
export MESOS_NATIVE_LIBRARY="${MESOS_HOME}/${libmesos_file}"
echo "MESOS_NATIVE_LIBRARY set to $MESOS_NATIVE_LIBRARY"
echo "Sourcing mesos-build-env.sh: $build_env"
source $build_env
popd

# Start chronos.
java -cp "$CHRONOS_HOME"/target/chronos*.jar com.airbnb.scheduler.Main $@<|MERGE_RESOLUTION|>--- conflicted
+++ resolved
@@ -2,13 +2,9 @@
 #
 # This is a sample script for starting chronos. If you deploy the service you may want to build custom
 # runit, monit or upstart scripts.
-<<<<<<< HEAD
-CHRONOS_HOME=$(dirname $0)/..
-=======
 CHRONOS_HOME="$( cd "$( dirname "${BASH_SOURCE[0]}" )" && cd .. && pwd )"
 
 echo $CHRONOS_HOME
->>>>>>> 29bcccd1
 
 # This setup assumes you started with the mesos source and installed the binaries into
 # the ./build directory of the mesos source. Modify this as needed.
